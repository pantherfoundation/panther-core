// SPDX-License-Identifier: BUSL-1.1
// SPDX-FileCopyrightText: Copyright 2021-22 Panther Ventures Limited Gibraltar
pragma solidity ^0.8.4;

import "../common/Constants.sol";
import "./errMsgs/PantherPoolErrMsgs.sol";
import "../common/ImmutableOwnable.sol";
import "../common/NonReentrant.sol";
import "../common/Types.sol";
import "../common/Utils.sol";
import "./interfaces/IPrpGrantor.sol";
import "./interfaces/IVault.sol";
import "./interfaces/IZAssetsRegistry.sol";
import "../common/Claimable.sol";
import "./pantherPool/AmountConvertor.sol";
import "./pantherPool/CommitmentGenerator.sol";
import "./pantherPool/CommitmentsTrees.sol";
import "./pantherPool/MerkleProofVerifier.sol";
import "./pantherPool/NullifierGenerator.sol";
import "./pantherPool/PubKeyGenerator.sol";

/**
 * @title PantherPool
 * @author Pantherprotocol Contributors
 * @notice Multi-Asset Shielded Pool main contract v0
 * @dev It is the "version 0" of the Panther Protocol Multi-Asset Shielded Pool ("MASP").
 * It locks assets (ERC-20, ERC-721 or ERC-1155 tokens) of a user with the `Vault` smart
 * contract and generates UTXO's in the MASP for the user (i.e. builds merkle trees of
 * UTXO's commitments).
 * This contract does not implement the functionality for spending UTXO's (other than the
 * `exit` described further) and is supposed to be upgraded with the new one.
 * The new contract, the "v.1" of the MASP, is planned to implement spending of UTXO's
 * using zero-knowledge proves.
 * To be upgradable, this contract is assumed to run as an "implementation" for a proxy
 * that DELEGATECALL's the implementation.
 * To protect holders against lost of assets in case this contract is not upgraded, it
 * exposes the `exit` function, through which users may withdraw their locked assets via
 * revealing preimages of commitments.
 */
contract PantherPoolV0 is
    ImmutableOwnable,
    NonReentrant,
    Claimable,
    CommitmentsTrees,
    AmountConvertor,
    CommitmentGenerator,
    MerkleProofVerifier,
    NullifierGenerator,
    PubKeyGenerator,
    Utils
{
    // The contract is supposed to run behind a proxy DELEGATECALLing it.
    // On upgrades, adjust `__gap` to match changes of the storage layout.
<<<<<<< HEAD
    // slither-disable-next-line shadowing-state
=======
    // slither-disable-next-line unused-state
>>>>>>> e8511e69
    uint256[50] private __gap;

    // solhint-disable var-name-mixedcase

    /// @notice Address of the ZAssetRegistry contract
    address public immutable ASSET_REGISTRY;

    /// @notice Address of the Vault contract
    address public immutable VAULT;

    /// @notice (UNIX) Time since when the `exit` calls get enabled
    uint32 public exitTime;

    /// @notice Period (seconds) since `commitToExit` when `exit` opens
    // Needed to mitigate front-run attacks on `exit`
    uint24 public exitDelay;

    // (rest of the storage slot) reserved for upgrades
    // slither-disable-next-line unused-state
    uint200 private _reserved;

    // solhint-enable var-name-mixedcase

    // @notice Seen (i.e. spent) commitment nullifiers
    // nullifier hash => spent
    mapping(bytes32 => bool) public isSpent;

    /// @notice Unused registered commitments to exit
    // hash(privSpendKey, recipient) => commitment timestamp
    mapping(bytes32 => uint32) public exitCommitments;

    /// @dev Emitted when exit time and/or exit delay updated
    event ExitTimesUpdated(uint256 newExitTime, uint256 newExitDelay);

    /// @dev New nullifier has been seen
    event Nullifier(bytes32 nullifier);

    /// @dev A tiny disowned token amount gets locked in the Vault
    /// (as a result of imprecise scaling of deposited amounts)
    event Change(address indexed token, uint256 change);

    /// @dev New exit commitment registered
    event ExitCommitment(uint256 timestamp);

    /// @param _owner Address of the `OWNER` who may call `onlyOwner` methods
    /// @param assetRegistry Address of the ZAssetRegistry contract
    /// @param vault Address of the Vault contract
    constructor(
        address _owner,
        address assetRegistry,
        address vault
    ) ImmutableOwnable(_owner) {
        require(TRIAD_SIZE == OUT_UTXOs, "E0");

        revertZeroAddress(assetRegistry);
        revertZeroAddress(vault);

        // As it runs behind the DELEGATECALL'ing proxy, initialization of
        // immutable "vars" only is allowed in the constructor

        ASSET_REGISTRY = assetRegistry;
        VAULT = vault;
    }

    /// @notice Update the exit time and the exit delay
    /// @dev Owner only may calls
    function updateExitTimes(uint32 newExitTime, uint24 newExitDelay)
        external
        onlyOwner
    {
        require(
            newExitTime >= exitTime &&
                newExitTime < MAX_TIMESTAMP &&
                newExitDelay != 0,
            "E1"
        );

        exitTime = newExitTime;
        exitDelay = newExitDelay;

        emit ExitTimesUpdated(uint256(newExitTime), uint256(newExitDelay));
    }

    /// @notice Transfer assets from the msg.sender to the VAULT and generate UTXOs in the MASP
    /// @param tokens Address of the token contract for every UTXO
    /// @param tokenIds For ERC-721 and ERC-1155 - token ID or subId of the token, 0 for ERC-20
    /// @param amounts Token amounts (unscaled) to be deposited
    /// @param pubSpendingKeys Public Spending Key for every UTXO
    /// @param secrets Encrypted opening values for every UTXO
    /// @param createdAt Optional, if 0 the network time used
    /// @dev createdAt must be less (or equal) the network time
    /// @return leftLeafId The `leafId` of the first UTXO (leaf) in the batch
    function generateDeposits(
        address[OUT_MAX_UTXOs] calldata tokens,
        uint256[OUT_MAX_UTXOs] calldata tokenIds,
        uint256[OUT_MAX_UTXOs] calldata amounts,
        G1Point[OUT_MAX_UTXOs] calldata pubSpendingKeys,
        uint256[CIPHERTEXT1_WORDS][OUT_MAX_UTXOs] calldata secrets,
        uint32 createdAt
    ) external nonReentrant returns (uint256 leftLeafId) {
        require(exitTime > 0, ERR_UNCONFIGURED_EXIT_TIME);

        uint32 timestamp = safe32TimeNow();
        if (createdAt != 0) {
            require(createdAt <= timestamp, ERR_TOO_EARLY_CREATED_AT);
            timestamp = createdAt;
        }

        bytes32[OUT_MAX_UTXOs] memory commitments;
        bytes[OUT_MAX_UTXOs] memory perUtxoData;

        // Types of UTXO data messages packed into one byte
        uint8 msgTypes = uint8(0);

        for (uint256 utxoIndex = 0; utxoIndex < OUT_MAX_UTXOs; utxoIndex++) {
            (uint160 zAssetId, uint64 scaledAmount) = _processDepositedAsset(
                tokens[utxoIndex],
                tokenIds[utxoIndex],
                amounts[utxoIndex]
            );

            if (utxoIndex != 0) msgTypes = msgTypes << 2;

            if (scaledAmount == 0) {
                // the zero UTXO
                // At least the 1st deposited amount shall be non-zero
                require(utxoIndex != 0, ERR_ZERO_DEPOSIT);

                commitments[utxoIndex] = ZERO_VALUE;
                perUtxoData[utxoIndex] = "";
                // As UTXO_DATA_TYPE5 is 0, next statement may be skipped
                // msgTypes |= UTXO_DATA_TYPE5;
            } else {
                // non-zero UTXO
                commitments[utxoIndex] = generateCommitment(
                    pubSpendingKeys[utxoIndex].x,
                    pubSpendingKeys[utxoIndex].y,
                    scaledAmount,
                    zAssetId,
                    timestamp
                );

                uint256 zAssetIdAndAmount = (uint256(zAssetId) << 96) |
                    uint256(scaledAmount);

                if (tokenIds[utxoIndex] != 0) {
                    msgTypes |= UTXO_DATA_TYPE1;
                    perUtxoData[utxoIndex] = abi.encodePacked(
                        secrets[utxoIndex],
                        zAssetIdAndAmount
                    );
                } else {
                    msgTypes |= UTXO_DATA_TYPE3;
                    perUtxoData[utxoIndex] = abi.encodePacked(
                        secrets[utxoIndex],
                        zAssetIdAndAmount,
                        tokenIds[utxoIndex]
                    );
                }
            }
        }

        leftLeafId = addAndEmitCommitments(
            commitments,
            msgTypes,
            perUtxoData,
            timestamp
        );
    }

    /// @notice Register future `exit` to protect against front-run and DoS.
    /// The `exit` is possible only after `exitDelay` since this function call.
    /// @param exitCommitment Commitment to the UTXO spending key and the recipient address.
    /// MUST be equal to keccak256(abi.encode(uint256(privSpendingKey), address(recipient)).
    function commitToExit(bytes32 exitCommitment) external {
        // slither-disable-next-line incorrect-equality
        require(
            exitCommitments[exitCommitment] == uint32(0),
            ERR_EXITCOMMIT_EXISTS
        );
        uint32 timestamp = safe32TimeNow();
        exitCommitments[exitCommitment] = timestamp;
        emit ExitCommitment(timestamp);
    }

    /// @notice Spend an UTXO in the MASP and withdraw the asset from the Vault to the msg.sender.
    /// This function call must be registered in advance with `commitToExit`.
    /// @param token Address of the token contract
    /// @param subId '_tokenId'/'_id' for ERC-721/1155, 0 for the "default" zAsset of an ERC-20 token,
    // or `subId` for an "alternative" zAsset of an ERC-20 (see ZAssetRegistry.sol for details)
    /// @param scaledAmount Token scaled amount
    /// @param privSpendingKey UTXO's Private Spending Key
    /// @param leafId Id of the leaf with the UTXO commitments in the Merkle Trees
    /// @param pathElements Elements of the Merkle proof of inclusion
    /// @param merkleRoot The root of the Merkle Tree the leaf is a part of
    /// @param cacheIndexHint Index of the `merkleRoot` in the cache of roots, 0 by default
    /// @dev `cacheIndexHint` needed for the "current" (partially populated) tree only
    function exit(
        address token,
        uint256 subId,
        uint64 scaledAmount,
        uint32 creationTime,
        uint256 privSpendingKey,
        uint256 leafId,
        bytes32[TREE_DEPTH + 1] calldata pathElements,
        bytes32 merkleRoot,
        uint256 cacheIndexHint
    ) external nonReentrant {
        // if exitTime == 0 -> `exit` is not accepted since init phase is not finished yet
        require(
            safe32TimeNow() >= exitTime && exitTime != 0,
            ERR_TOO_EARLY_EXIT
        );
        _verifyExitCommitment(privSpendingKey, msg.sender);

        {
            bytes32 nullifier = generateNullifier(privSpendingKey, leafId);
            require(!isSpent[nullifier], ERR_SPENT_NULLIFIER);
            isSpent[nullifier] = true;
            emit Nullifier(nullifier);
        }
        require(
            isKnownRoot(getTreeId(leafId), merkleRoot, cacheIndexHint),
            ERR_UNKNOWN_MERKLE_ROOT
        );

        ZAsset memory asset;
        uint256 _tokenId;
        {
            bytes32 commitment;
            {
                uint160 zAssetId;
                {
                    (zAssetId, _tokenId, , asset) = IZAssetsRegistry(
                        ASSET_REGISTRY
                    ).getZAssetAndIds(token, subId);
                    require(asset.status == zASSET_ENABLED, ERR_WRONG_ASSET);
                }
                G1Point memory pubSpendingKey = generatePubSpendingKey(
                    privSpendingKey
                );
                commitment = generateCommitment(
                    pubSpendingKey.x,
                    pubSpendingKey.y,
                    scaledAmount,
                    zAssetId,
                    creationTime
                );
            }
            verifyMerkleProof(
                merkleRoot,
                _getTriadIndex(leafId),
                _getTriadNodeIndex(leafId),
                commitment,
                pathElements
            );
        }

        uint96 amount = _unscaleAmount(scaledAmount, asset.scale);
        IVault(VAULT).unlockAsset(
            LockData(asset.tokenType, token, _tokenId, msg.sender, amount)
        );
    }

    /// @notice Withdraw accidentally sent tokens or ETH from this contract
    /// @dev The "owner" may call only
    function claimEthOrErc20(
        address token,
        address to,
        uint256 amount
    ) external onlyOwner nonReentrant {
        _claimEthOrErc20(token, to, amount);
    }

    /// Internal and private functions follow

    // Declared `internal` rather than `private` to ease testing
    function _processDepositedAsset(
        address token,
        uint256 subId,
        uint256 amount
    ) internal returns (uint160 zAssetId, uint64 scaledAmount) {
        // Do nothing if it's the "zero" (or "dummy") deposit
        if (amount == 0) {
            // Both token and subId must be zeros for the "zero" deposit
            require(token == address(0) && subId == 0, ERR_WRONG_DEPOSIT);
            return (0, 0);
        }
        // amount can't be zero here and further

        // At this point, a non-zero deposit of a real asset (token) expected
        uint256 _tokenId;
        ZAsset memory asset;
        (zAssetId, _tokenId, , asset) = IZAssetsRegistry(ASSET_REGISTRY)
            .getZAssetAndIds(token, subId);
        require(asset.status == zASSET_ENABLED, ERR_WRONG_ASSET);

        // Scale amount, if asset.scale provides for it (ERC-20 only)
        uint256 change;
        (scaledAmount, change) = _scaleAmount(amount, asset.scale);

        // The `change` will remain locked in the Vault until it's claimed
        // (when and if future upgrades implement change claiming)
        if (change > 0) emit Change(token, change);

        IVault(VAULT).lockAsset(
            LockData(
                asset.tokenType,
                asset.token,
                _tokenId,
                msg.sender,
                uint96(amount)
            )
        );

        return (zAssetId, scaledAmount);
    }

    function _verifyExitCommitment(uint256 privSpendingKey, address recipient)
        internal
    {
        bytes32 commitment = keccak256(abi.encode(privSpendingKey, recipient));

        uint32 commitmentTime = exitCommitments[commitment];
        require(commitmentTime != uint32(0), ERR_EXITCOMMIT_MISSING);

        uint256 allowedTime = uint256(commitmentTime) + uint256(exitDelay);
        require(timeNow() > allowedTime, ERR_EXITCOMMIT_LOCKED);

        // Let's gain some gas back
        exitCommitments[commitment] = uint32(0);
        // No extra event emitted as spent UTXO and withdrawal events will fire
    }
}<|MERGE_RESOLUTION|>--- conflicted
+++ resolved
@@ -51,11 +51,7 @@
 {
     // The contract is supposed to run behind a proxy DELEGATECALLing it.
     // On upgrades, adjust `__gap` to match changes of the storage layout.
-<<<<<<< HEAD
-    // slither-disable-next-line shadowing-state
-=======
-    // slither-disable-next-line unused-state
->>>>>>> e8511e69
+    // slither-disable-next-line shadowing-state unused-state
     uint256[50] private __gap;
 
     // solhint-disable var-name-mixedcase
